# -*- coding: utf-8 -*-.

"""
pygsheets.spreadsheet
~~~~~~~~~~~~~~~~~~~~~

This module represents an entire spreadsheet. Which can have several worksheets.

"""

import logging
import warnings

from pygsheets.worksheet import Worksheet
from pygsheets.datarange import DataRange
from pygsheets.exceptions import (WorksheetNotFound, RequestError,
                         InvalidArgumentValue, InvalidUser)
from pygsheets.custom_types import *


class Spreadsheet(object):
    """ A class for a spreadsheet object."""

    worksheet_cls = Worksheet

    def __init__(self, client, jsonsheet=None, id=None):
        """The spreadsheet is used to store and manipulate metadata and load specific sheets.

        :param client:      The client which is responsible to connect the sheet with the remote.
        :param jsonsheet:   The json-dict representation of the spreadsheet as returned by Google Sheets API v4.
        :param id:          Id of this spreadsheet
        """
        if type(jsonsheet) != dict and jsonsheet is not None:
            raise InvalidArgumentValue("jsonsheet")
        self.logger = logging.getLogger(__name__)
        self.client = client
        self._sheet_list = []
        self._jsonsheet = jsonsheet
        self._id = id
        self._title = ''
        self._named_ranges = []
        self.update_properties(jsonsheet)
        self.batch_mode = False
        self.default_parse = True

    @property
    def id(self):
        """Id of the spreadsheet."""
        return self._id

    @property
    def title(self):
        """Title of the spreadsheet."""
        return self._title

    @property
    def sheet1(self):
        """Direct access to the first worksheet."""
        return self.worksheet()

    @property
    def url(self):
        """Url of the spreadsheet."""
        return "https://docs.google.com/spreadsheets/d/"+self.id

    @property
    def named_ranges(self):
        """All named ranges in this spreadsheet."""
        return [DataRange(namedjson=x, name=x['name'], worksheet=self.worksheet('id', x['range'].get('sheetId', 0)))
                for x in self._named_ranges]

    @property
    def protected_ranges(self):
        """All protected ranges in this spreadsheet."""
<<<<<<< HEAD
        response = self.client.sheet.get(spreadsheet_id=self.id, fields='sheets(properties.sheetId,protectedRanges)')
=======
        request = self.client.service.spreadsheets().get(spreadsheetId=self.id, fields="sheets/properties/sheetId,sheets/protectedRanges", includeGridData=True)
        response = self.client._execute_request(self.id, request, False)
>>>>>>> ec709ede
        return [DataRange(protectedjson=x, worksheet=self.worksheet('id', sheet['properties']['sheetId']))
                for sheet in response['sheets']
                for x in sheet.get('protectedRanges', [])]

    @property
    def defaultformat(self):
        """Default cell format used."""
        return self._defaultFormat

    @property
    def updated(self):
        """Last time the spreadsheet was modified using RFC 3339 format."""
        return self.client.drive.get_update_time(self.id)

    def update_properties(self, jsonsheet=None, fetch_sheets=True):
        """Update all properties of this spreadsheet with the remote.

        The provided json representation must be the same as the Google Sheets v4 Response. If no sheet is given this
        will simply fetch all data from remote and update the local representation.

        Reference: https://developers.google.com/sheets/api/reference/rest/v4/spreadsheets

        :param jsonsheet:       Used to update the spreadsheet.
        :param fetch_sheets:    Fetch sheets from remote.

        """
        if not jsonsheet and len(self.id) > 1:
            self._jsonsheet = self.client.open_by_key(self.id, 'json')
        elif not jsonsheet and len(self.id) == 0:
            raise InvalidArgumentValue('jsonsheet')
        self._id = self._jsonsheet['spreadsheetId']
        if fetch_sheets:
            self._fetch_sheets(self._jsonsheet)
        self._title = self._jsonsheet['properties']['title']
        self._defaultFormat = self._jsonsheet['properties']['defaultFormat']
        self.client.spreadsheetId = self._id
        self._named_ranges = self._jsonsheet.get('namedRanges', [])

    def _fetch_sheets(self, jsonsheet=None):
        """Update the sheets stored in this spreadsheet."""
        self._sheet_list = []
        if not jsonsheet:
            jsonsheet = self.client.open_as_json(self.id)
        for sheet in jsonsheet.get('sheets'):
            self._sheet_list.append(self.worksheet_cls(self, sheet))

    def worksheets(self, sheet_property=None, value=None, force_fetch=False):
        """Get worksheets matching the specified property.

        :param sheet_property:  Property used to filter ('title', 'index', 'id').
        :param value:           Value of the property.
        :param force_fetch:     Fetch data from remote.

        :returns: List of :class:`Worksheets <Worksheet>`.
        """
        if not sheet_property and not value:
            return self._sheet_list

        if sheet_property not in ['title', 'index', 'id']:
            raise InvalidArgumentValue('sheet_property')
        elif sheet_property in ['index', 'id']:
            value = int(value)

        sheets = [x for x in self._sheet_list if getattr(x, sheet_property) == value]
        if not len(sheets) > 0 or force_fetch:
            self._fetch_sheets()
            sheets = [x for x in self._sheet_list if getattr(x, sheet_property) == value]
            if not len(sheets) > 0:
                raise WorksheetNotFound()
        return sheets

    def worksheet(self, property='index', value=0):
        """Returns the worksheet with the specified index, title or id.

        If several worksheets with the same property are found the first is returned. This may not be the same
        worksheet every time.

        Example: Getting a worksheet named 'Annual bonuses'

        >>> sht = client.open('Sample one')
        >>> worksheet = sht.worksheet('title','Annual bonuses')

        :param property:    The searched property.
        :param value:       Value of the property.

        :returns: :class:`Worksheets <Worksheet>`.
        """
        return self.worksheets(property, value)[0]

    def worksheet_by_title(self, title):
        """Returns worksheet by title.

        :param title:   Title of the sheet

        :returns: :class:`Worksheets <Worksheet>`.
        """
        return self.worksheet('title', title)

    def add_worksheet(self, title, rows=100, cols=26, src_tuple=None, src_worksheet=None, index=None):
        """Creates or copies a worksheet and adds it to this spreadsheet.

        When creating only a title is needed. Rows & columns can be adjusted to match your needs.
        Index can be specified to set position of the sheet.

        When copying another worksheet supply the spreadsheet id & worksheet id and the worksheet wrapped in a Worksheet
        class.

        :param title:           Title of the worksheet.
        :param rows:            Number of rows which should be initialized (default 100)
        :param cols:            Number of columns which should be initialized (default 26)
        :param src_tuple:       Tuple of (spreadsheet id, worksheet id) specifying the worksheet to copy.
        :param src_worksheet:   The source worksheet.
        :param index:           Tab index of the worksheet.

        :returns: :class:`Worksheets <Worksheet>`.
        """
        if self.batch_mode:
            raise Exception("not supported in batch Mode")

        jsheet = dict()
        if src_tuple:
            jsheet['properties'] = self.client.sheet.sheets_to_copy(src_tuple[0], src_tuple[1], self.id)
            wks = self.worksheet_cls(self, jsheet)
            wks.title = title
        elif src_worksheet:
            if type(src_worksheet) != Worksheet:
                raise InvalidArgumentValue("src_worksheet")
            jsheet['properties'] = self.client.sheet.sheets_to_copy(src_worksheet.spreadsheet.id, src_worksheet.id, self.id)
            wks = self.worksheet_cls(self, jsheet)
            wks.title = title
        else:
            request = {"addSheet": {"properties": {'title': title, "gridProperties": {"rowCount": rows, "columnCount": cols}}}}
            if index is not None:
                request["addSheet"]["properties"]["index"] = index
            result = self.client.sheet.batch_update(self.id, request, fields='replies/addSheet')
            jsheet['properties'] = result['replies'][0]['addSheet']['properties']
            wks = self.worksheet_cls(self, jsheet)
        self._sheet_list.append(wks)
        return wks

    def del_worksheet(self, worksheet):
        """Deletes the worksheet from this spreadsheet.

        :param worksheet: The :class:`worksheets <Worksheet>` to be deleted.
        """
        if worksheet not in self.worksheets():
            raise WorksheetNotFound
        request = {"deleteSheet": {'sheetId': worksheet.id}}
        self.client.sheet.batch_update(self.id, request)
        self._sheet_list.remove(worksheet)

    def replace(self, pattern, replacement=None, **kwargs):
        """Replace values in any cells matched by pattern in all worksheets.

        Keyword arguments not specified will use the default value.

        Unlinked:
            Uses self.find(pattern, **kwargs) to find the cells and then replace the values in each cell.

        Linked:
            The replacement will be done by a findReplaceRequest as defined by the Google Sheets API. After the request
            the local copy is updated.

        Request: https://developers.google.com/sheets/api/reference/rest/v4/spreadsheets/request#findreplacerequest

        :param pattern:             Match cell values.
        :param replacement:         Value used as replacement.
        :key searchByRegex:         Consider pattern a regex pattern. (default False)
        :key matchCase:             Match case sensitive. (default False)
        :key matchEntireCell:       Only match on full match. (default False)
        :key includeFormulas:       Match fields with formulas too. (default False)
        """
        for wks in self.worksheets():
            wks.replace(pattern, replacement=replacement, **kwargs)

    def find(self, pattern, **kwargs):
        """Searches through all worksheets.

        Search all worksheets with the options given. If an option is not given, the default will be used.
        Will return a list of cells for each worksheet packed into a list. If a worksheet has no cell which
        matches pattern an empty list is added.

        :param pattern:             The value to search.
        :key searchByRegex:         Consider pattern a regex pattern. (default False)
        :key matchCase:             Match case sensitive. (default False)
        :key matchEntireCell:       Only match on full match. (default False)
        :key includeFormulas:       Match fields with formulas too. (default False)

        :returns A list of lists of :class:`Cells <Cell>`
        """
        found_cells = []
        for sheet in self.worksheets():
            found_cells.append(sheet.find(pattern, **kwargs))
        return found_cells

    def share(self, email_or_domain, role='reader', type='user', **kwargs):
        """Share this file with a user, group or domain.

        User and groups need an e-mail address and domain needs a domain for a permission.
        Share sheet with a person and send an email message.

        >>> spreadsheet.share('example@gmail.com', role='commenter', type='user', emailMessage='Here is the spreadsheet we talked about!')

        Make sheet public with read only access:

        >>> spreadsheet.share('', role='reader', type='anyone')

        :param email_or_domain: The email address or domain this file should be shared to.
        :param role:            The role of the new permission.
        :param type:            The type of the new permission.
        :param kwargs:          Optional arguments. See DriveAPIWrapper.create_permission documentation for details.
        """
        if type in ['user', 'group']:
            kwargs['emailAddress'] = email_or_domain
        elif type == 'domain':
            kwargs['domain'] = email_or_domain
        self.client.drive.create_permission(self.id, role=role, type=type, **kwargs)

    @property
    def permissions(self):
        """Permissions for this file."""
        return self.client.drive.list_permissions(self.id)

    def remove_permission(self, email_or_domain, permission_id=None):
        """Remove a permission from this sheet.

        All permissions associated with this email or domain are deleted.

        :param email_or_domain:     Email or domain of the permission.
        :param permission_id:       (optional) permission id if a specific permission should be deleted.
        """
        if permission_id is not None:
            self.client.drive.delete_permission(self.id, permission_id=permission_id)
        else:
            for permission in self.permissions:
                if email_or_domain in [permission.get('domain', ''), permission.get('emailAddress', '')]:
                    self.client.drive.delete_permission(self.id, permission_id=permission['id'])

    def batch_start(self):
        """Start batch mode.

        This will begin batch mode. All requests made to the sheet will instead be collected and
        executed once done. This should speed up processing of local file and reduce the number of
        API calls.
        """
        self.batch_mode = True
        self.logger.warn('Batching is only for Update operations')

    def batch_stop(self, discard=False):
        """Stop batch mode.

        This will end batch mode and all changes made during batch mode will be either synched with
        the remote spreadsheet or discarded.

        :param discard: Discard all changes made during batch mode.
        """
        self.batch_mode = False
        if not discard:
            self.client.send_batch(self.id)

    # @TODO
    def link(self, syncToCloud=False):
        """Link spreadsheet with remote.

        Linked spreadsheets will upload each change to the remote. This ensures that the local copy will always be up
        to date. This will link all sheets and cause an update. Either local or remote data will be overwritten.

        :param  syncToCloud:    True  -> Overwrite remote with local changes.
                                False -> Overwrite local with remote changes.
        """
        # just link all child sheets
        warnings.warn("method not implimented")

    # @TODO
    def unlink(self):
        """Unlink spreadsheet from remote.

        Unlinked spreadsheets will no longer update the remote. All changes will only apply to the local copy.
        Use link() to re-link this spreadsheet with remote.
        """
        # just unlink all sheets
        warnings.warn("method not implimented")

    def export(self, file_format=ExportType.CSV, path='', filename=None):
        """Export all worksheets.

        The filename must have an appropriate file extension. Each sheet will be exported into a separate file.
        The filename is extended (before the extension) with the index number of the worksheet to not overwrite
        each file.
        :param file_format:     ExportType.<?>
        :param path:            Path to the directory where the file will be stored.
                                (default: current working directory)
        :param filename:        Filename (default: spreadsheet id)
        """
        self.client.drive.export(self, file_format=file_format, filename=filename, path=path)

    def delete(self):
        """Deletes this spreadsheet.

        Leaves the local copy intact. The deleted spreadsheet ist permanently removed from your drive
        and not moved to the trash.
        """
        self.client.drive.delete(self.id)

    def custom_request(self, request, fields):
        """
        Send a custom batch update request to this spreadsheet.

        These requests have to be properly constructed. All possible requests are documented in the reference.

        Reference: https://developers.google.com/sheets/api/reference/rest/v4/spreadsheets/request

        :param request: One or several requests as dictionaries.
        :param fields:  Fields which should be included in the response.
        :return:   json response -> https://developers.google.com/sheets/api/reference/rest/v4/spreadsheets/response
        """
        return self.client.sh_batch_update(self.id, request, fields=fields, batch=False)

    def to_json(self):
        """Return this spreadsheet as json resource."""
        return self.client.open_as_json(self.id)

    def __repr__(self):
        return '<%s %s Sheets:%s>' % (self.__class__.__name__,
                                      repr(self.title), len(self._sheet_list))

    def __eq__(self, other):
        return self.id == other.id

    def __iter__(self):
        for sheet in self.worksheets():
            yield(sheet)

    def __getitem__(self, item):
        if type(item) == int:
            return self.worksheet('index', item)<|MERGE_RESOLUTION|>--- conflicted
+++ resolved
@@ -72,12 +72,7 @@
     @property
     def protected_ranges(self):
         """All protected ranges in this spreadsheet."""
-<<<<<<< HEAD
         response = self.client.sheet.get(spreadsheet_id=self.id, fields='sheets(properties.sheetId,protectedRanges)')
-=======
-        request = self.client.service.spreadsheets().get(spreadsheetId=self.id, fields="sheets/properties/sheetId,sheets/protectedRanges", includeGridData=True)
-        response = self.client._execute_request(self.id, request, False)
->>>>>>> ec709ede
         return [DataRange(protectedjson=x, worksheet=self.worksheet('id', sheet['properties']['sheetId']))
                 for sheet in response['sheets']
                 for x in sheet.get('protectedRanges', [])]
