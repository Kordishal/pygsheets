--- conflicted
+++ resolved
@@ -50,15 +50,10 @@
             cache = None
         else:
             cache = os.path.join(tempfile.gettempdir(), str(uuid.uuid4()))
-<<<<<<< HEAD
-        if os.name == "nt":
-            cache = "\\\\?\\" + cache
-=======
             if os.name == "nt":
                 cache = "\\\\?\\" + cache
 
         self.oauth = oauth
->>>>>>> bb76a33d
         self.logger = logging.getLogger(__name__)
 
         http = AuthorizedHttp(credentials)
@@ -215,119 +210,4 @@
         try:
             return result['values']
         except KeyError:
-<<<<<<< HEAD
-            self.logger.warning('No values were fetched from the specified range: %s.', value_range)
-            return [['']]
-=======
-            return [['']]
-
-
-def get_outh_credentials(client_secret_file, credential_dir=None, outh_nonlocal=False):
-    """Gets valid user credentials from storage.
-
-    If nothing has been stored, or if the stored credentials are invalid,
-    the OAuth2 flow is completed to obtain the new credentials.
-
-    :param client_secret_file: path to outh2 client secret file
-    :param credential_dir: path to directory where tokens should be stored
-                           'global' if you want to store in system-wide location
-                           None if you want to store in current script directory
-    :param outh_nonlocal: if the authorization should be done in another computer,
-                     this will provide a url which when run will ask for credentials
-
-    :return
-        Credentials, the obtained credential.
-    """
-    lflags = flags
-    if credential_dir == 'global':
-        home_dir = os.path.expanduser('~')
-        credential_dir = os.path.join(home_dir, '.credentials')
-        if not os.path.exists(credential_dir):
-            os.makedirs(credential_dir)
-    elif not credential_dir:
-        credential_dir = os.getcwd()
-    else:
-        pass
-
-    # verify credentials directory
-    if not os.path.isdir(credential_dir):
-        raise IOError(2, "Credential directory does not exist.", credential_dir)
-    credential_path = os.path.join(credential_dir, 'sheets.googleapis.com-python.json')
-
-    # check if refresh token file is passed
-    with warnings.catch_warnings():
-        warnings.simplefilter("ignore")
-        try:
-            store = Storage(client_secret_file)
-            credentials = store.get()
-        except KeyError:
-            credentials = None
-
-    # else try to get credentials from storage
-    if not credentials or credentials.invalid:
-        try:
-            with warnings.catch_warnings():
-                warnings.simplefilter("ignore")
-                store = Storage(credential_path)
-                credentials = store.get()
-        except KeyError:
-            credentials = None
-
-    # else get the credentials from flow
-    if not credentials or credentials.invalid:
-        # verify client secret file
-        if not os.path.isfile(client_secret_file):
-            raise IOError(2, "Client secret file does not exist.", client_secret_file)
-        # execute flow
-        flow = client.flow_from_clientsecrets(client_secret_file, SCOPES)
-        flow.user_agent = 'pygsheets'
-        if lflags:
-            lflags.noauth_local_webserver = outh_nonlocal
-            credentials = tools.run_flow(flow, store, lflags)
-        else:  # Needed only for compatibility with Python 2.6
-            credentials = tools.run(flow, store)
-        print('Storing credentials to ' + credential_path)
-    return credentials
-
-
-def authorize(outh_file='client_secret.json', outh_creds_store=None, outh_nonlocal=False, service_file=None,
-              credentials=None, **client_kwargs):
-    """Authenticate this application with a google account.
-
-    See general authorization documentation on what the different ways to authorize do.
-
-    :param outh_file:           Location of the oauth2 credentials file.
-    :param outh_creds_store:    Location of the token file created by the OAuth2 process. Use 'global' to store in
-                                global location, which is OS dependent. Default None will store token file in
-                                current working directory.
-    :param outh_nonlocal:       When run on a browser less server this will return a link which can be used to
-                                authenticate this application on a different machine.
-    :param service_file:        Location of the service account file.
-    :param credentials:         A custom or pre-made credentials object. Will ignore all other params.
-    :param client_kwargs:       Parameters to be handed into the client constructor.
-    :returns:                   :class:`Client`
-
-    """
-    # @TODO handle exceptions
-    if not credentials:
-        if service_file:
-            with open(service_file) as data_file:
-                data = jload(data_file)
-            credentials = ServiceAccountCredentials.from_json_keyfile_name(service_file, SCOPES)
-        elif outh_file:
-            credentials = get_outh_credentials(client_secret_file=outh_file, credential_dir=outh_creds_store,
-                                               outh_nonlocal=outh_nonlocal)
-        else:
-            raise AuthenticationError
-    rclient = Client(oauth=credentials, **client_kwargs)
-    return rclient
-
-
-# @TODO
-def public():
-    """
-    return a :class:`Client` which can acess only publically shared sheets
-
-    """
-    pass
->>>>>>> bb76a33d
+            return [['']]